--- conflicted
+++ resolved
@@ -14,11 +14,7 @@
  */
 function elasticsearch_connection_form($form, &$form_state) {
   $form['server_type'] = [
-<<<<<<< HEAD
-    '#title' => t('Server type'),
-=======
     '#title' => t('Server Type'),
->>>>>>> 6bdfabb1
     '#type' => 'radios',
     '#required' => TRUE,
     '#options' => [
