<?php

/**
 * @file
 * Admin page callback to build form for Elasticsearch connection.
 */

/**
 * Connection Form.
 *
 * @param $form
 * @param $form_state
 *
 * @return mixed
 */
function elasticsearch_connection_form($form, &$form_state) {
  $instructions         = '<h1>Add Elasticsearch Servers</h1>';
  $instructions         .= '<p>This administrative page allows you to add or manage local and remote Elasticsearch server connections.  To configure an Elasticsearch server for your site, please see <a href="https://github.com/tripal/tripal_elasticsearch"> the Readme documentation for this module</a>.</p>';
  $form['instructions'] = [
    '#type'   => 'markup',
    '#markup' => $instructions,
  ];

  $form['server_type'] = [
    '#title'         => t('Server Type'),
    '#type'          => 'radios',
    '#required'      => TRUE,
    '#options'       => [
      'local'  => t(
        'A local Elasticsearch server.  This will be your primary search database, indexing content on the current site.'
      ),
      'remote' => t(
        'A remote Elasticsearch server.  You can connect any number of additional servers, enabling cross-site searching.'
      ),
    ],
    '#default_value' => 'local',
  ];

  $form['local_host'] = [
    '#type'   => 'fieldset',
    '#title'  => t('Elasticsearch Local Server'),
    '#states' => [
      'visible' => [
        ':input[name="server_type"]' => ['value' => 'local'],
      ],
    ],
  ];

  $form['local_host']['local_url'] = [
    '#type'          => 'textfield',
    '#title'         => t('Elasticsearch Server URL'),
    '#description'   => t(
      'URL and port of an Elasticsearch server. Examples: http://localhost:9200 or http://127.0.0.1:9200'
    ),
    '#default_value' => variable_get('elasticsearch_host'),
    '#attributes'    => [
      'placeholder' => 'Example: http://localhost:9200',
    ],
  ];

  $form['local_host']['local_logo'] = [
    '#type'          => 'textfield',
    '#title'         => t('Site Logo URL'),
    '#description'   => t(
      'An optional URL to the site logo. Examples: /sites/default/files/logo.png or https://cdn.example.com/logo.png'
    ),
    '#default_value' => variable_get('elasticsearch_host_logo'),
    '#attributes'    => [
      'placeholder' => 'Optional',
    ],
  ];

  $form['remote_host'] = [
    '#type'   => 'fieldset',
    '#title'  => t('Elasticsearch Remote Server'),
    '#states' => [
      'visible' => [
        ':input[name="server_type"]' => ['value' => 'remote'],
      ],
    ],
  ];

  $form['remote_host']['remote_url'] = [
    '#type'        => 'textfield',
    '#title'       => 'Server URL',
    '#description' => t(
      'URL of a Tripal site that has Tripal Elasticsearch enabled.'
    ),
    '#attributes'  => [
      'placeholder' => 'Example: http://example.com',
    ],
  ];

  $form['remote_host']['label'] = [
    '#type'          => 'textfield',
    '#title'         => 'Server Label',
    '#description'   => t('Label for this Elasticsearch server.'),
    '#default_value' => '',
    '#attributes'    => [],
  ];

  $form['remote_host']['logo'] = [
    '#type'        => 'managed_file',
    '#title'       => 'Logo',
    '#description' => t('Optional logo file'),
    '#upload_location' => 'public://tripal_elasticsearch/',
  ];

  $form['remote_host']['description'] = [
    '#type'          => 'textfield',
    '#title'         => 'Server Description',
    '#description'   => t('A description for this Elasticsearch server.'),
    '#default_value' => '',
    '#attributes'    => [],
  ];

  $form['remote_host']['connect'] = [
    '#type'  => 'submit',
    '#value' => t('Save Remote Host'),
  ];

  $form['local_host']['connect_local'] = [
    '#type'  => 'submit',
    '#value' => variable_get('elasticsearch_host')
      ? t('Update Local Host')
      : t(
        'Connect to Local Host'
      ),
  ];

  $form['health'] = [
    '#type'   => 'markup',
    '#markup' => '<h4>' . t('Elasticsearch Server Health') . '</h4>'
      . '<p>No running Elasticsearch server is connected. Please check your Elasticsearch server URL and port.</p>',
  ];

  try {
    $client = (new ESInstance())->client;
    // Obtain cluster health information.
    $params['v'] = TRUE;
    $health      = $client->cat()->health($params)[0];

    // If $health is not empty, create a form element to display it.
    if (!empty($health)) {
      $header         = array_keys($health);
      $rows[]         = array_values($health);
      $output         = theme('table', ['header' => $header, 'rows' => $rows]);
      $form['health'] = [
        '#type'        => 'markup',
        '#title'       => t('Elasticsearch Server Health'),
        '#description' => t(
          'The table below shows the health  of your local Elasticsearch server.'
        ),
        '#markup'      => '<h4>' . t('Local Elasticsearch Server Health')
          . '</h4>' . '<p>' . t(
            'The table below shows the health of your local Elasticsearch server.'
          ) . '</p>' . $output,
      ];
    }
  } catch (\Exception $e) {
    drupal_set_message($e->getMessage(), 'warning');
  }

  $remotes =
    db_query('SELECT * FROM {tripal_elasticsearch_servers}')->fetchAll();

  if ($remotes) {
    $header = ["Logo", "URL", "Label", "Description", "Status", "Edit", "Delete"];
    $rows   = [];

    foreach ($remotes as $remote) {
      $logo = '';
      if(!empty($remote->logo)) {
        $logo_img = file_load($remote->logo);
        $logo = '<img src="'.file_create_url($logo_img->uri).'" style="max-height:50px; width: auto"/> ';
      }
      $url         = $remote->url;
      $label       = $remote->label;
      $description = $remote->description;
      $status      =
        "<span class='elastic-status-circle' id='remote-host-{$remote->id}-circle'></span> <span id='remote-host-{$remote->id}'>Loading</span>";
      $edit        = l(
        "Edit",
        "admin/tripal/extension/tripal_elasticsearch/connection/edit/{$remote->id}"
      );
      $delete      = l(
        "Delete",
        "admin/tripal/extension/tripal_elasticsearch/connection/delete/{$remote->id}"
      );

      $rows[] = [$logo, $url, $label, $description, $status, $edit, $delete];
    }

    $output = "<h4>Elasticsearch Remote Servers </h4>";
    $output .= "<p>Remote Elasticsearch server connections can be viewed, edited, or deleted below.</p>";
    $output .= theme(
      'table', [
        'header' => $header,
        'rows'   => $rows,
      ]
    );

    $form['remotes'] = [
      '#type'   => 'markup',
      '#title'  => 'Remote Elasticsearch Servers',
      '#markup' => $output,
    ];
  }

  if (!$remotes) {
    $form['remotes'] = [
      '#type'   => 'markup',
      '#markup' => '<h4>' . t('Elasticsearch Remote Servers') . '</h4>'
        . '<p>No remote Elasticsearch servers have been added. When remote servers are added, their status will be displayed below.</p>',
    ];
  }

  global $base_url;

  drupal_add_js(
    drupal_get_path('module', 'tripal_elasticsearch') . '/js/axios.min.js'
  );
  drupal_add_js(
    drupal_get_path(
      'module', 'tripal_elasticsearch'
    ) . '/js/tripal_elasticsearch.js'
  );
  drupal_add_js(
    [
      'remotes' => $remotes,
      'action'  => 'getStatus',
      'base'    => $base_url,
    ], 'setting'
  );

  return $form;
}

/**
 * Elasticsearch_connection_form submit
 * Submits the form, setting either the localhost or adding a new remote host.
 *
 * @param $form
 * @param $form_state
 */
function elasticsearch_connection_form_submit($form, &$form_state) {
  $server_type = $form_state['values']['server_type'];
  $url         = $server_type == 'remote' ? $form_state['values']['remote_url']
    : $form_state['values']['local_url'];
  $label       = $form_state['values']['label'];
  $description = $form_state['values']['description'];

  if ($server_type == "local") {
    // Update the elasticsearch_host variable after form submission.
    variable_set('elasticsearch_host', $url);
    variable_set('elasticsearch_host_logo', $form_state['values']['local_logo']);
  }


  if ($server_type == "remote") {
    // Load the file via file.fid.
    $file = file_load($form_state['values']['logo']);
    if($file) {
      // Change status to permanent.
      $file->status = FILE_STATUS_PERMANENT;
      // Save.
      $file = file_save($file);
    }

    $fields = [
      'url'         => $url,
      'label'       => $label,
      'description' => $description,
      'logo'        => $file ? $file->fid : '',
    ];

    // Insert records to the database.
    db_insert('tripal_elasticsearch_servers')->fields($fields)->execute();
    drupal_set_message('External elasticsearch server added!');
    $form_state['redirect'] = 'admin/tripal/extension/tripal_elasticsearch';
  }
}

/**
 * Implements a function that validates and submits the form that adds new
 * elasticsearch servers.
 *
 * @param $form
 * @param $form_state
 */
function elasticsearch_connection_form_validate($form, &$form_state) {
  $server_type = $form_state['values']['server_type'];
  $url         = $server_type === 'local' ? $form_state['values']['local_url']
    : $form_state['values']['remote_url'];
  $label       = $form_state['values']['label'];
  $description = $form_state['values']['description'];

  if (empty($server_type)) {
    form_set_error('server_type', 'Please select a server type.');
  }

  if ($url == '') {
    form_set_error('url', 'Please enter a url for this host');
  }
  else {
    if (filter_var($url, FILTER_VALIDATE_URL) === FALSE) {
      form_set_error(
        $server_type === 'remote' ? 'remote_url' : 'local_url',
        'Please enter a valid URL for the host.'
      );
    }
  }

  if ($server_type == "remote") {
    if (empty($label)) {
      form_set_error('label', 'Please enter a label for this remote host.');
    }

    if (empty($description)) {
      form_set_error(
        'description', 'Please enter a description for this remote host.'
      );
    }

    // Check to make sure the server doesn't already exist.
    $count = db_query(
      'SELECT COUNT(*) FROM {tripal_elasticsearch_servers} WHERE url=:url',
      [':url' => $url]
    )->fetchObject();
    if ($count->count > 0) {
      form_set_error(
        'remote_url',
        'The remote server URL already exists in the database.  Please edit or delete it in the Elasticsearch Remote Servers table below.'
      );
    }
  }
}

/**
 * Creates a confirmation page before deleting a remote server.
 *
 * @param $form
 * @param $form_state
 * @param $product_code
 *
 * @return mixed
 */
function remote_delete_confirm($form, &$form_state, $remote_id) {
  $form['_remote_id'] = [
    '#type'  => 'value',
    '#value' => $remote_id,
  ];

  $server = db_query(
    "SELECT * FROM {tripal_elasticsearch_servers} WHERE id=:id",
    [':id' => $remote_id]
  )->fetchObject();

  return confirm_form(
    $form,
    t('Are you sure you want to delete the remote Elasticsearch server entry?'),
    isset($_GET['destination']) ? $_GET['destination'] : "tripal_elasticsearch",
    t(
      'Are you sure you want to delete the remote elasticsearch server "'
      . $server->label . '"?'
    ), t('Delete'), t('Cancel')
  );
}

/**
 * Deletes db entry for remote server.
 *
 * @param $form
 * @param $form_state
 */
function remote_delete_confirm_submit($form, &$form_state) {
  if ($form_state['values']['confirm']) {
    $remote_id = $form_state['values']['_remote_id'];
    $remote    = db_query(
      'SELECT label FROM {tripal_elasticsearch_servers} WHERE id=:id',
      [':id' => $remote_id]
    )->fetchObject();
    db_query(
      "DELETE FROM {tripal_elasticsearch_servers} WHERE id=:id",
      [':id' => $remote_id]
    );
    drupal_set_message(
      t('Remote server ' . $remote->label . ' has been deleted successfully.')
    );
  }

  $form_state['redirect'] = "admin/tripal/extension/tripal_elasticsearch";
}

/**
 * Edit form confirmation.
 *
 * @param $form
 * @param $form_state
 * @param $remote_id
 *
 * @return mixed
 */
function remote_edit_confirm($form, &$form_state, $remote_id) {
  $form   = [];
  $result = db_query(
    "SELECT * FROM {tripal_elasticsearch_servers} WHERE id=:remote_id",
    [':remote_id' => $remote_id]
  )->FetchObject();

  if ($result) {
    $url         = $result->url;
    $label       = $result->label;
    $description = $result->description;
  }
  else {
    drupal_not_found();

    return drupal_exit();
  }

  $form['_remote_id'] = [
    '#type'  => 'value',
    '#value' => $remote_id,
  ];

  $form['instructions'] = [
    '#type'   => 'markup',
    '#markup' => t('<h1>Editing "' . $label . '"</h1>'),
  ];

  $form['url'] = [
    '#title'         => t('URL'),
    '#type'          => 'textfield',
    '#default_value' => $url,
    '#description'   => t(
      'URL and port of an Elasticsearch server. Examples: http://localhost:9200 or http://127.0.0.1:9200'
    ),
  ];

  $form['label'] = [
    '#title'         => t('Label'),
    '#type'          => 'textfield',
    '#default_value' => $label,
    '#description'   => t('Label for this Elasticsearch server'),
  ];

  $form['description_field'] = [
    '#title'         => t('Description'),
    '#type'          => 'textfield',
    '#default_value' => $description,
    '#description'   => t('Description for this Elasticsearch server'),
  ];

  return confirm_form(
    $form, t(''), isset($_GET['destination']) ? $_GET['destination']
    : "admin/tripal/extension/tripal_elasticsearch", t(''), t('Edit'),
    t('Cancel')
  );
}

/**
 * Remote form submit after confirmation has been obtained.
 *
 * @param $form
 * @param $form_state
 */
function remote_edit_confirm_submit($form, &$form_state) {
  $form_values = $form_state['values'];

  if ($form_values['confirm']) {
    $remote_id   = $form_values['_remote_id'];
    $url         = $form_values['url'];
    $label       = $form_values['label'];
    $description = $form_values['description_field'];

    $query = "UPDATE {tripal_elasticsearch_servers}
         SET url=:url, {label}=:label, description=:description
         WHERE id=:id";

<<<<<<< HEAD
    db_query($query, [
      ':id' => $remote_id,
      ':description' => $description,
      ':label' => $label,
      ':url' => $url,
    ]);

    drupal_set_message(t('Remote server ' . $label . ' has been edited successfully.'));
    $form_state['redirect'] = ("admin/tripal/extension/tripal_elasticsearch");
=======
    db_query(
      $query, [
        ':id'          => $remote_id,
        ':description' => $description,
        ':label'       => $label,
        ':url'         => $url,
      ]
    );

    drupal_set_message(
      t('Remote server ' . $label . ' has been edited successfully.')
    );
    drupal_goto("admin/tripal/extension/tripal_elasticsearch");
>>>>>>> 4cc4ac4f
  }
}<|MERGE_RESOLUTION|>--- conflicted
+++ resolved
@@ -478,7 +478,6 @@
          SET url=:url, {label}=:label, description=:description
          WHERE id=:id";
 
-<<<<<<< HEAD
     db_query($query, [
       ':id' => $remote_id,
       ':description' => $description,
@@ -488,20 +487,5 @@
 
     drupal_set_message(t('Remote server ' . $label . ' has been edited successfully.'));
     $form_state['redirect'] = ("admin/tripal/extension/tripal_elasticsearch");
-=======
-    db_query(
-      $query, [
-        ':id'          => $remote_id,
-        ':description' => $description,
-        ':label'       => $label,
-        ':url'         => $url,
-      ]
-    );
-
-    drupal_set_message(
-      t('Remote server ' . $label . ' has been edited successfully.')
-    );
-    drupal_goto("admin/tripal/extension/tripal_elasticsearch");
->>>>>>> 4cc4ac4f
   }
 }