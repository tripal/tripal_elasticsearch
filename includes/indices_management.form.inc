<?php
/**
 * @file
 * Administrative forms for management of Elasticsearch indices.
 */

/**
 * Render array for tripal_elasticsearch_index_website_form.
 *
 * @param array $form
 * @param array $form_state
 *
 * @return mixed
 */
function tripal_elasticsearch_indexing_form($form, &$form_state) {
  try {
    $es = new ESInstance();

    // associate index name with indexed table.
    $indices = $es->getIndices();
  } catch (\Exception $exception) {
    drupal_set_message($exception->getMessage(), 'warning');
    drupal_set_message("Please check your Elasticsearch Connection.", 'warning');
    return;
  }

  $form['instructions'] = [
    '#type' => 'markup',
    '#markup' => '<h1>Create New Index</h1>
<p>You can create indices for your local Elasticsearch server here.  There are three types of indices:  website-wide <b>node</b>, website-wide <b>Tripal entity</b>, and <b>database table</b>.  
The website-wide indices are intended to index all Tripal 2 or Tripal 3 content, respectively, and cannot be configured beyond Token settings.
  <b>Database table</b> indices can be customized by indexing and displaying specific fields. </p><p>Please note that that the indices of remote Elasticsearch servers cannot be created or edited.</p>',
  ];

  // Cron queue numbers
  $form['queue_number'] = [
    '#type' => 'select',
    '#title' => t('Number of cron queues'),
    '#description' => t('10 queues have been pre-defined for indexing jobs. This number determines the number of
                         queues that will be used for indexing jobs. Use more queues if your server has higher capacity
                         for multi-thread processes.'),
    '#options' => drupal_map_assoc(range(1, 10)),
  ];

  $index_types = [
    'database' => 'Database Table',
  ];

  if (!in_array('website', $indices)) {
    $index_types['website'] = 'Website Nodes';
  }

  if (!in_array('entities', $indices)) {
    $index_types['entities'] = 'Website Tripal Entities';
  }

  // Index website or a database table
  $form['website_or_table'] = [
    '#type' => 'select',
    '#title' => t('Index type'),
    '#description' => t('If you already have a website-wide node or tripal entities index, it must be edited or deleted in the table below.  Website Tripal entities are available for Tripal version 3 only.'),
    '#options' => $index_types,
    '#default_value' => isset($index_types['website']) ? 'website' : 'database',
    '#attributes' => (in_array('website', $indices) && in_array('entities', $indices)) ? ['disabled' => 'disabled'] : ['enabled' => 'enabled'],
    //Disable if there is already a node and entity index.
  ];

  $form['index_name'] = [
    '#type' => 'textfield',
    '#title' => t('Enter a unique Elasticsearch index name'),
    '#field_suffix' => 'less than 28 characters',
    '#description' => t('Elasticsearch index name can only contain lowercase letters, numbers and underscores. It must start with a letter.'),
    // This field is only visible to table indexing.
    '#states' => [
      'visible' => [
        ':input[name="website_or_table"]' => ['value' => 'database'],
      ],
    ],
    '#size' => 25,
  ];

  // Elasticsearch index settings
  $form['index_settings'] = [
    '#type' => 'fieldset',
    '#tree' => TRUE,
    '#title' => t('Elasticsearch index settings'),
    '#description' => t('These settings determine how your data will be indexed and made searchable.'),
    '#collapsible' => TRUE,
    '#collapsed' => TRUE,
    '#states' => [
      'invisible' => [
        ':input[name="website_or_table"]' => [
          ['value' => 'website'],
          ['value' => 'entities'],
        ],
      ],
    ],
  ];
  //	$form['index_settings']['character_filters'] = array(
  //		'#type' => 'checkboxes',
  //		'#title' => t('Character filters'),
  //		'#options' => get_character_filter_options(),
  //	);
  $form['index_settings']['tokenizer'] = [
    '#type' => 'select',
    '#title' => t('Tokenizer'),
    '#options' => get_tokenizer_options(),
  ];
  $form['index_settings']['token_filters'] = [
    '#type' => 'checkboxes',
    '#title' => t('Token filters'),
    '#options' => get_token_filter_options(),
  ];

  // Table fields and mapping types
  $form['index_table'] = [
    '#type' => 'select',
    '#title' => t('Select a table and fields to index'),
    '#options' => array_merge(['' => 'Select a table'], drupal_map_assoc(get_table_list())),
    '#states' => [
      'invisible' => [
        ':input[name="website_or_table"]' => [
          ['value' => 'website'],
          ['value' => 'entities'],
        ],
      ],
    ],
    '#ajax' => [
      'callback' => 'tripal_elasticsearch_table_fields_ajax_callback',
      'wrapper' => 'tripal_elasticsearch_table_fields_wrapper',
    ],
  ];

  $table_name = isset($form_state['values']['index_table']) ? $form_state['values']['index_table'] : '';
  $form['table_fields'] = [
    '#type' => 'fieldset',
    '#title' => t('Select fields to index'),
    '#tree' => TRUE,
    '#options' => drupal_map_assoc(get_column_list($table_name)),
    '#states' => [
      'invisible' => [
        ':input[name="index_table"]' => ['value' => ''],
      ],
    ],
    '#prefix' => '<div id="tripal_elasticsearch_table_fields_wrapper">',
    '#suffix' => '</div>',
  ];

  foreach (get_column_list($table_name) as $field) {
    $form['table_fields'][$field] = [
      '#type' => 'select',
      '#title' => t('Field name: ' . $field),
      '#description' => t('Please select a mapping type for each field. If no 
													mapping type is selected for a field, that field will
													not be indexed. This can be used to selectively index
													table fields.'),
      '#options' => array_merge(['' => 'Select mapping type'], get_field_mapping_types()),
    ];
  }

  $form['exposed'] = [
    '#type' => 'checkbox',
    '#title' => t('Expose Index to Cross-Site Search'),
    '#description' => t("Check this box to expose your index to cross-site search.  If exposed, other Tripal sites using this module will be able to search your sites and display the results on their own.  Exposing an index is READ ONLY."),
    '#default_value' => FALSE,
  ];

  $form['submit'] = [
    '#type' => 'submit',
    '#value' => t('Create New Index'),
  ];

  return $form;
}

/**
 * AJAX callback for table fields.
 *
 * @param $form
 * @param $form_state
 *
 * @return mixed
 */
function tripal_elasticsearch_table_fields_ajax_callback($form, &$form_state) {
  return $form['table_fields'];
}

/**
 * tripal_elasticsearch_indexing_form validation
 *
 * @param $form
 * @param $form_state
 */
function tripal_elasticsearch_indexing_form_validate($form, &$form_state) {
  $type = $form_state['values']['website_or_table'];
  if ($type == "database") {
    // Index name validation.
    $index_name = $form_state['values']['index_name'];
    if (strlen($index_name) > 28) {
      form_set_error('index_name', t('String length cannot be greater than 28.'));
    }
    if (!preg_match('/^[A-Za-z][A-Za-z0-9_]+$/', $index_name)) {
      form_set_error('index_name', t('index name can only contain lowercase letters, 
								numbers and underscores, and must start with a letter.'));
    }
    // 'website' is reserved for website indexing and search, use a different name
    // as index name for table search.
    if ($index_name == 'website') {
      form_set_error('index_name', t('"website" is reserved for the website nodes index. Please
					use a different name.'));
    }
    // At least one table field need to be selected.
    $table_fields = array_filter($form_state['values']['table_fields']);
    if (empty($table_fields)) {
      form_set_error('table_fields', t('Please specify a mapping type for at least one field.'));
    }
  }
}

/**
 * tripal_elasticsearch_indexing_form submission.
 *
 * @param $form
 * @param $form_state
 */
function tripal_elasticsearch_indexing_form_submit($form, &$form_state) {
  //Create the new index
  tripal_elasticsearch_create_index($form_state['values']);
}

/**
 * Render array for tripal_elasticsearch_delete_indices_form.
 *
 * @param $form
 * @param $form_state
 *
 * @return mixed|null
 */
function tripal_elasticsearch_delete_indices_form($form, &$form_state) {
  try {
    $client = (new ESInstance())->client;

    // associate index name with indexed table.
    $mappings = $client->indices()->getMapping();
  } catch (\Exception $exception) {
    drupal_set_message($exception->getMessage(), 'warning');
    drupal_set_message("Please check your Elasticsearch Connection.", 'warning');
    return NULL;
  }

  $existing_indices = [];
  foreach (array_keys($mappings) as $index) {
    if (isset(array_keys($mappings[$index]['mappings'])[1])) {
      if (!in_array($index, ['entities', 'website'])) {
        $existing_indices[$index] = $index . ' (indexed table: <b>' . array_keys($mappings[$index]['mappings'])[1] . '</b>)';
      }
      else {
        $existing_indices[$index] = $index . ' (index for site-wide search)';
      }
    }
    else {
      $existing_indices[$index] = $index . ' (empty index)';
    }
  }

  $form['indices'] = [
    '#type' => 'checkboxes',
    '#title' => t('Existing indices'),
    '#description' => t('delete indexed data from Eleasticsearch. Please make sure you know what the data is. This process can NOT be undone.'),
    '#options' => $existing_indices,
  ];

  $form['submit'] = [
    '#type' => 'submit',
    '#value' => t('Delete'),
  ];

  drupal_add_js(drupal_get_path('module', 'tripal_elasticsearch') . '/js/indices_delete_confirm.js');

  return $form;
}

/**
 * Submit function for the tripal_elasticsearch_delete_indices_form.
 *
 * @param $form
 * @param $form_state
 */
function tripal_elasticsearch_delete_indices_form_submit($form, &$form_state) {
  $delete_indices = array_filter($form_state['values']['indices']);
  if (!empty($delete_indices)) {
    foreach ($delete_indices as $index) {
      try {
        $es = new ESInstance();
        $es->deleteIndex($index);
        db_query('DELETE FROM {tripal_elasticsearch_indices} WHERE index_name=:index_name', [
          ':index_name' => $index,
        ]);
      } catch (\Exception $exception) {
        drupal_set_message($exception->getMessage(), 'warning');
      }
    }
  }
}

/**
 * Indices List Page.
 *
 * @return array|mixed
 */
function tripal_elasticsearch_indices_list_page() {
  try {
    $es = new ESInstance();

    // associate index name with indexed table.
    $indices = $es->getIndices();
  } catch (\Exception $exception) {
    drupal_set_message($exception->getMessage(), 'warning');
    drupal_set_message("Please check your Elasticsearch Connection.", 'warning');
    return;
  }

  // Get table indices
  $sql = 'SELECT DISTINCT(index_name), table_name, exposed FROM {tripal_elasticsearch_indices}';
  $table_indices = db_query($sql)->fetchAll();
  $tables = [];
  foreach ($table_indices as $index) {
    $tables[$index->index_name]["table"] = $index->table_name;
    $tables[$index->index_name]["exposed"] = $index->exposed;
  }

  $rows = [];
  foreach ($indices as $index) {
    if ($index === 'entities') {
      $table = 'Indexes Tripal Entities';
    }
    elseif ($index === 'website') {
      $table = 'Indexes Drupal Nodes';
    }
    elseif (isset($tables[$index])) {
      $table = $tables[$index]["table"];
    }
    else {
      $table = 'Unknown';
    }
    if (isset($tables[$index])) {
      $exposed = $tables[$index]["exposed"];
    }
    $exposed_text = "private";

    if (isset($exposed) && $exposed) {
      $exposed_text = "public";
    }

    $edit = l('Edit', 'admin/tripal/extension/tripal_elasticsearch/indices_management/edit/' . $index);
    $delete = l('Delete', 'admin/tripal/extension/tripal_elasticsearch/indices_management/delete/' . $index);
    $rows[] = [$index, $table, $exposed_text, $edit, $delete];
  }

  $output = '<h2>List of Available Indices</h2>';
  $output .= theme('table', [
    'header' => ['Index Name', 'Indexed Table', 'Exposed', 'Edit', 'Delete'],
    'rows' => $rows,
  ]);
  $link = l('Create Index', 'admin/tripal/extension/tripal_elasticsearch/indices_management/create');
  $output .= '<p>To create a new index, click the ' . $link . ' tab above.</p>';

  return $output;
}

/**
 * @param $form
 * @param $form_state
 * @param $index_name
 *
 * @return mixed
 */
function tripal_elasticsearch_index_edit_confirm(
  $form,
  &$form_state,
  $index_name
) {

  $form = [];
  $exposed = FALSE;
  //Get table name from index name.
  if ($index_name == 'website') {
    $website_or_table = "website";
    $form['table_name'] = [
      '#type' => 'value',
      '#value' => 'website',
    ];
  }
  elseif ($index_name == 'entities') {
    $website_or_table = "entities";
    $form['table_name'] = [
      '#type' => 'value',
      '#value' => 'entities',
    ];
  }
  else {
    $website_or_table = "table";
    $sql = "SELECT DISTINCT * FROM {tripal_elasticsearch_indices} WHERE index_name =:index_name";
    $result = db_query($sql, [':index_name' => $index_name])->fetch();
    $table_name = $result->table_name;
    $form['table_name'] = [
      '#type' => 'value',
      '#value' => $table_name,
    ];
  }
  // need to query ALL types for exposed setting.
  $sql = "SELECT DISTINCT * FROM {tripal_elasticsearch_indices} WHERE index_name =:index_name";
  $result = db_query($sql, [':index_name' => $index_name])->fetch();
  $exposed = $result ? $result->exposed : 0;

  $form['index_name'] = [
    '#type' => 'value',
    '#value' => $index_name,
  ];
  $form['website_or_table'] = [
    '#type' => 'value',
    '#value' => $website_or_table,
  ];

  //get existing index settings and mappings.
  //TODO: what about default tables?
  try {
    $es = new ESInstance();
    $index_settings = $es->getIndexSettings($index_name);
    $index_mappings = $es->getIndexMappings($index_name);
  } catch (Exception $exception) {
    drupal_set_message($exception->getMessage(), 'error');
    return;
  }

  $preset_token_settings = $index_settings[$index_name]["settings"]["index"]["analysis"]["analyzer"][$index_name];

  $preset_mappings = [];

  if ($website_or_table == 'table') {
    if (array_key_exists($table_name, $index_mappings[$index_name]["mappings"])) {
      $preset_mappings = $index_mappings[$index_name]["mappings"][$table_name]["properties"];
    }
  }

  if (!$preset_mappings && $website_or_table == "table") {
    // there is no dbtable mapping settings yet.  Cron still needs to run!
    drupal_set_message("The index $index_name has no database mapping.  Please make sure that your CRON job to create the index has finished running.", 'error');
  }

  $index_settings = ["tokenizer" => "standard", "token_filters" => ""];

  if (array_key_exists("tokenizer", $preset_token_settings)) {
    $index_settings["tokenizer"] = $preset_token_settings["tokenizer"];

    if (array_key_exists("filter", $preset_token_settings)) {

      $index_settings["token_filters"] = $preset_token_settings["filter"];
    }
  }

  $form['instructions'] = [
    '#type' => 'markup',
    '#markup' => '<h1>Edit Index: ' . $index_name . '</h1>
<p>This form will allow you to edit the tokenizer settings and field settings for the index <b>' . $index_name . '.</b>  Please note that changing settings will automatically rebuild the index.</p>',
  ];

  $form['queue_number'] = [
    '#type' => 'select',
    '#title' => t('Number of cron queues'),
    '#description' => t('10 queues have been pre-defined for indexing jobs. This number determines the number of
                         queues that will be used for indexing jobs. Use more queues if your server has higher capacity
                         for multi-thread processes.'),
    '#options' => drupal_map_assoc(range(1, 10)),
  ];

  // Elasticsearch index settings
  $form['index_settings'] = [
    '#type' => 'fieldset',
    '#tree' => TRUE,
    '#title' => t('Elasticsearch index settings'),
    '#description' => t('These settings determine how your data will be indexed and made searchable.'),
    '#collapsible' => TRUE,
    '#collapsed' => TRUE,
  ];

  $form['index_settings']['tokenizer'] = [
    '#type' => 'select',
    '#title' => t('Tokenizer'),
    '#options' => get_tokenizer_options(),
    '#default_value' => $index_settings["tokenizer"],
  ];

  $form['index_settings']['token_filters'] = [
    '#type' => 'checkboxes',
    '#title' => t('Token filters'),
    '#options' => get_token_filter_options(),
    '#default_value' => $index_settings["token_filters"] ? $index_settings["token_filters"] : [],
  ];
  // if this is website nodes or entities, return here.
  $form['exposed'] = [
    '#type' => 'checkbox',
    '#title' => t('Expose Index to Cross-Site Search'),
    '#description' => t("Check this box to expose your index to cross-site search.  If exposed, other Tripal sites using this module will be able to search your sites and display the results on their own.  Exposing an index is READ ONLY."),
    '#default_value' => $exposed == 1 ? TRUE : FALSE,

  ];

  if ($index_name == 'website' || $index_name == 'entities') {
    $cancel_path = 'admin/tripal/extension/tripal_elasticsearch/indices_management';

    return confirm_form($form, 'Edit Index', $cancel_path, '', 'Submit Edits');
  }

  $form['table_fields'] = [
    '#type' => 'fieldset',
    '#title' => t('Select fields to index'),
    '#description' => t('Please select a mapping type for each field. If no 
													mapping type is selected for a field, that field will
													not be indexed. This can be used to selectively index
													table fields.'),
    '#tree' => TRUE,
    '#collapsible' => TRUE,
    '#collapsed' => TRUE,
    '#options' => drupal_map_assoc(get_column_list($table_name)),

  ];

  foreach (get_column_list($table_name) as $field) {
    $preset = '';
    if ($preset_mappings && array_key_exists($field, $preset_mappings)) {
      $preset = $preset_mappings[$field]["type"];
    }

    $form['table_fields'][$field] = [
      '#type' => 'select',
      '#title' => t('Field name: ' . $field),
      '#default_value' => $preset,
      '#options' => array_merge(['' => 'Select mapping type'], get_field_mapping_types()),
    ];
  }

  $description = 'Edit settings for ' . $index_name;
  $cancel_path = 'admin/tripal/extension/tripal_elasticsearch/indices_management';

  return confirm_form($form, 'Edit Index', $cancel_path, $description, 'Submit Edits');
}

/**
 * Submit editing for index.
 *
 * @param $form
 * @param $form_state
 */
function tripal_elasticsearch_index_edit_confirm_submit($form, &$form_state) {
  $index = $form_state['values']['index_name'];

  // Delete the existing index in ES
  tripal_elasticsarch_delete_index($index);
  //create the new index
  tripal_elasticsearch_create_index($form_state['values']);
}

/**
 * Index Deletion Confirmation Form.
 *s
 *
 * @param $form
 * @param $form_state
 * @param $index_name
 *
 * @return mixed
 */
function tripal_elasticsearch_index_delete_confirm(
  $form,
  &$form_state,
  $index_name
) {
  $form = [];
  $description = 'Are you sure you want to delete the ' . $index_name . ' index?';
  $cancel_path = 'admin/tripal/extension/tripal_elasticsearch/indices_management';
  $form['index_name'] = [
    '#type' => 'hidden',
    '#value' => $index_name,
  ];
  return confirm_form($form, 'Are you sure?', $cancel_path, $description, 'Delete');
}

/**
 * Index deletion.
 *
 * @param $form
 * @param $form_state
 */
function tripal_elasticsearch_index_delete_confirm_submit($form, &$form_state) {
  $index = $form_state['values']['index_name'];

  tripal_elasticsearch_delete_index($index);
  drupal_set_message('Index "' . $index . '" deleted successfully.');
  drupal_goto('admin/tripal/extension/tripal_elasticsearch/indices_management');
}

/**
 * Admin Progress Tracker Page
 */
function tripal_elasticsearch_progress_page($callback = FALSE) {
  $content = '';
  if (!$callback) {
    drupal_add_js(drupal_get_path('module', 'tripal_elasticsearch') . '/js/tripal_elasticsearch_progress_tracker.js');
    $content .= '<div id="progress-report-page">';
  }

  $content .= '<h1>Indexing Progress Tracker</h1>';

  $data = ESQueue::progress();

  $content .= '<h3>Overall Progress</h3>';

  if ($data->percent >= 100) {
    $content .= '<p>All items have been indexed. 0 Items remaining</p>';
  }
  else {
    $content .= theme_progress_bar([
      'percent' => $data->percent,
      'message' => $data->remaining . ' Items remaining',
    ]);
  }

  foreach ($data->queues as $queue => $progress) {
    $content .= '<h3>' . $queue . '</h3>';

    if ($progress->percent >= 100) {
      $content .= '<p>All items have been indexed. 0 Items remaining</p>';
    }
    else {
      $content .= theme_progress_bar([
        'percent' => $progress->percent,
        'message' => $progress->remaining . ' Items remaining',
      ]);
    }
  }

  if (!$callback) {
    $content .= '</div>';
  }

  return $content;
}

/**
 * Get progress page without header or footer html.
 */
function tripal_elasticsearch_get_progress() {
  // Prevents rendering the entire page.
  echo tripal_elasticsearch_progress_page(TRUE);
}

/** Creates an index.  Used by the create and edit index functions.
 *
 * @param $values
 */

function tripal_elasticsearch_create_index(
  //$index_type,
  //$exposed,
  //$index_name,
  //$index_table,
  //$tokenizer,
  //$token_filters,
  //$field_mapping_types
  &$values
) {
  $index_type = $values['website_or_table'];
  $exposed = $values['exposed'];

  // populate settings for website or entities.
  if ($index_type === 'website') {
    // indexing website: has default index settings.
    $index_name = 'website';
    $index_table = 'node';
    $tokenizer = 'standard';
    $token_filters = drupal_map_assoc([
      'standard',
      'lowercase',
    ]);
    $field_mapping_types = [
      'nid' => 'integer',
      'type' => 'string',
      'title' => 'string',
      'content' => 'string',
    ];
  }
  elseif ($index_type === 'entities') {
    $index_name = 'entities';
    $index_table = 'tripal_entity';
    $tokenizer = 'standard';
    $token_filters = drupal_map_assoc([
      'standard',
      'lowercase',
    ]);
    $field_mapping_types = [
      'entity_id' => 'integer',
      'bundle_label' => 'string',
      'title' => 'string',
      'content' => 'string',
    ];
  }
  else { //checks and defaults for custom index type
    $index_name = $values['index_name'];
    $index_table = $values['table_name'];
    $tokenizer = $values['index_settings']['tokenizer'];
    $token_filters = array_filter($values['index_settings']['token_filters']);
    $field_mapping_types = array_filter($values['table_fields']);

    if (!$index_name) {
      form_set_error('Error: No index name supplied for custom index');
      return;
    }
    if (!$field_mapping_types) {
      form_set_error('No field mapping types supplied for custom index');
    }
    if (!$tokenizer) {//use standard tokenizer and token filters if none supplied
      $tokenizer = 'standard';
    }
    if (!$token_filters) {
      $token_filters = drupal_map_assoc([
        'standard',
        'lowercase',
      ]);
    }
  }

  //insert index record into database for all types.
  $insert = [
    ':index_name' => $index_name,
    ':table_name' => $index_table,
    ':exposed' => $exposed,
  ];

  db_query('INSERT INTO {tripal_elasticsearch_indices} (index_name, table_name, exposed) VALUES (:index_name, :table_name, :exposed)', $insert);

  // Create the index.
  try {
    $es = new ESInstance();
    $es->setIndexParams($index_name, 5, 0, $tokenizer, $token_filters, $field_mapping_types)
      ->createIndex();
  } catch (Exception $exception) {
    form_set_error($exception->getMessage());
    watchdog('tripal_elasticsearch', $exception->getMessage());
    return;
  }

  // Dispatch jobs to populate the index
  switch ($index_type) {
    case 'website':
      $job = new NodesIndexJob();
      break;
    case 'entities':
      $job = new EntitiesIndexJob();
      break;
    default:
      $fields = array_keys($field_mapping_types);
      $job = new TableIndexJob($index_name, $index_table, $fields);
  }
  $dispatcher = new DispatcherJob($job);
  $dispatcher->dispatch();
  $form_state['rebuild'] = TRUE;
  $base_url = variable_get('website_base_url');
  $cron_url = l($base_url . '/admin/config/system/cron', 'admin/config/system/cron');
  drupal_set_message("The indexing job for $index_name has been submitted to your CRON queue.  You can view the status of your CRON jobs at " . $cron_url);
  drupal_goto('admin/tripal/extension/tripal_elasticsearch/indices_management');
}

/**Deletes an index from elasticsearch and from the db
 *
 * @param $index
 */
function tripal_elasticsearch_delete_index($index) {
  // Find the index and delete it from ES
  try {
    $es = new ESInstance();
    $es->deleteIndex($index);
  } catch (Exception $exception) {
    drupal_set_message($exception->getMessage(), 'error');
    return;
  }

  // Find the index and delete it from the DB
  $result = db_query("DELETE FROM {tripal_elasticsearch} WHERE index_name=:index_name", [':index_name' => $index]);

  if (!$result) {
    drupal_set_message("$index could not be deleted from the database.", 'error');
    return;
  }
<<<<<<< HEAD

  drupal_set_message('Index "' . $index . '" deleted successfully.');
  drupal_goto('admin/tripal/extension/tripal_elasticsearch/indices_management');
}

/**
 * Admin Progress Tracker Page
 */
function tripal_elasticsearch_progress_page($callback = FALSE) {
  $content = '';
  if (!$callback) {
    drupal_add_js(drupal_get_path('module', 'tripal_elasticsearch') . '/js/tripal_elasticsearch_progress_tracker.js');
    $content .= '<div id="progress-report-page">';
  }

  $content .= '<h1>Indexing Progress Tracker</h1>';

  $data = ESQueue::progress();

  $content .= '<h3>Overall Progress</h3>';

  if ($data->remaining === 0) {
    $content .= '<p>All items have been indexed. 0 Items remaining</p>';
  }
  else {
    $content .= theme_progress_bar([
      'percent' => $data->percent,
      'message' => $data->remaining . ' Items remaining',
    ]);
  }

  if (count($data->queues) > 1) {
    foreach ($data->queues as $queue => $progress) {
      $content .= '<h3>' . $queue . '</h3>';

      if ($progress->remaining === 0) {
        $content .= '<p>All items have been indexed. 0 Items remaining</p>';
      }
      else {
        $content .= theme_progress_bar([
          'percent' => $progress->percent,
          'message' => $progress->remaining . ' Items remaining',
        ]);
      }
    }
  }

  if (!$callback) {
    $content .= '</div>';
  }

  return $content;
}

/**
 * Get progress page without header or footer html.
 */
function tripal_elasticsearch_get_progress() {
  // Prevents rendering the entire page.
  print tripal_elasticsearch_progress_page(TRUE);
=======
>>>>>>> 82be9c98
}<|MERGE_RESOLUTION|>--- conflicted
+++ resolved
@@ -792,7 +792,6 @@
     drupal_set_message("$index could not be deleted from the database.", 'error');
     return;
   }
-<<<<<<< HEAD
 
   drupal_set_message('Index "' . $index . '" deleted successfully.');
   drupal_goto('admin/tripal/extension/tripal_elasticsearch/indices_management');
@@ -853,6 +852,5 @@
 function tripal_elasticsearch_get_progress() {
   // Prevents rendering the entire page.
   print tripal_elasticsearch_progress_page(TRUE);
-=======
->>>>>>> 82be9c98
+
 }