--- conflicted
+++ resolved
@@ -72,11 +72,7 @@
     drupal_add_http_header('Content-Type', 'application/ld+json');
     // Allow other sites to request results from us using AJAX directly
     drupal_add_http_header('Access-Control-Allow-Origin', '*');
-<<<<<<< HEAD
     drupal_add_http_header('Access-Control-Allow-Headers', 'Content-Type, Authorization, X-Requested-With');
-    
-=======
->>>>>>> 1a9a6ad6
     // Set the response code
     http_response_code($code);
   }
