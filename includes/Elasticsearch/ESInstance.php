--- conflicted
+++ resolved
@@ -459,7 +459,6 @@
   }
 
   /**
-<<<<<<< HEAD
    * Return settings for a particular index
    *
    * @return array
@@ -506,7 +505,8 @@
     //TODO BUILD REQUEST
 
     return ($this->client->indices()->putMapping($params));
-=======
+  }
+}
    * Returns results from all indices.
    *
    * @param $terms
@@ -537,6 +537,5 @@
       'count' => $count,
       'results' => $results,
     ];
->>>>>>> accf6dfc
   }
 }