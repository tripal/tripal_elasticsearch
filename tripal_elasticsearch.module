<?php

/**
 * @file
 * A module that implements elasticsearch API.
 */

require drupal_get_path('module', 'tripal_elasticsearch') . '/includes/Elasticsearch/ESInstance.php';
require drupal_get_path('module', 'tripal_elasticsearch') . '/includes/Elasticsearch/ESResponse.php';
require drupal_get_path('module', 'tripal_elasticsearch') . '/includes/Elasticsearch/ESRequest.php';
require drupal_get_path('module', 'tripal_elasticsearch') . '/tripal_elasticsearch.api.inc';
require drupal_get_path('module', 'tripal_elasticsearch') . '/includes/search_form_management.form.inc';
require drupal_get_path('module', 'tripal_elasticsearch') . '/includes/search_box.form.inc';
require drupal_get_path('module', 'tripal_elasticsearch') . '/includes/indices_management.form.inc';
require drupal_get_path('module', 'tripal_elasticsearch') . '/tripal_elasticsearch.ws.inc';

/**
 * Implements hook_init().
 */
function tripal_elasticsearch_init() {
  global $user;

  $library = libraries_detect('elasticsearch-php');
  if (user_access('administer tripal elasticsearch', $user)) {
    if (!$library) {
      drupal_set_message(t('The Elastichsearch-PHP library is not installed.
				Please install this library first.'), 'warning');
    }

    // Try to load the library and check if that worked.
    $library = libraries_load('elasticsearch-php');
    if (empty($library['loaded'])) {
      drupal_set_message(t('The Elasticsearch-PHP library loading failed!'), 'warning');
    }
  }

  // set elasticsearch host variable if it doesn't exist.
  variable_get('elasticsearch_host', 'http://localhost:9200');
}

/**
 * Implements hook_menu().
 */
function tripal_elasticsearch_menu() {
  $admin_url_base = 'admin/tripal/extension/tripal_elasticsearch';
  $items[$admin_url_base] = [
    'title' => 'Tripal Elasticsearch',
    'description' => t('Administration pages for Tripal Elasticsearch'),
    'page callback' => 'drupal_get_form',
    'page arguments' => ['elasticsearch_connection_form'],
    'access arguments' => ['administer tripal elasticsearch'],
    'file' => 'includes/elasticsearch_connection.form.inc',
    'file_path' => drupal_get_path('module', 'tripal_elasticsearch'),
  ];
  $items[$admin_url_base . '/elasticsearch_connection'] = [
    'title' => 'Elasticsearch Connection',
    'access arguments' => ['administer tripal elasticsearch'],
    'type' => MENU_DEFAULT_LOCAL_TASK,
    'weight' => 0,
  ];

  // Create routing for editing and deleting individual remote entries
  $items[$admin_url_base . '/edit/%'] = [
    'title' => t('Edit Remote Server'),
    'page callback' => 'drupal_get_form',
    'page arguments' => ['remote_edit_confirm', 5],
    'access arguments' => ['administer tripal elasticsearch'],
    'type' => MENU_CALLBACK,
    'file' => 'includes/elasticsearch_connection.form.inc',
    'file_path' => drupal_get_path('module', 'tripal_elasticsearch'),
  ];

  $items[$admin_url_base . '/delete/%'] = [
    'title' => t('Delete Remote Server'),
    'page callback' => 'drupal_get_form',
    'page arguments' => ['remote_delete_confirm', 5],
    'access arguments' => ['administer tripal elasticsearch'],
    'type' => MENU_CALLBACK,
    'file' => 'includes/elasticsearch_connection.form.inc',
    'file_path' => drupal_get_path('module', 'tripal_elasticsearch'),
  ];

  $items[$admin_url_base . '/indices_management'] = [
    'title' => 'Indices Management',
    'page callback' => 'tripal_elasticsearch_indices_list_page',
    //'page arguments' => ['tripal_elasticsearch_indexing_form'],
    'access arguments' => ['administer tripal elasticsearch'],
    'file' => 'includes/indices_management.form.inc',
    'file_path' => drupal_get_path('module', 'tripal_elasticsearch'),
    'type' => MENU_LOCAL_TASK,
    'weight' => 1,
  ];

  $items[$admin_url_base . '/indices_management/list'] = [
    'title' => 'List Indices',
    'type' => MENU_DEFAULT_LOCAL_TASK,
    'weight' => 1,
  ];

  $items[$admin_url_base . '/indices_management/create'] = [
    'title' => 'Create Index',
    'page callback' => 'drupal_get_form',
    'page arguments' => ['tripal_elasticsearch_indexing_form'],
    'access arguments' => ['administer tripal elasticsearch'],
    'file' => 'includes/indices_management.form.inc',
    'file_path' => drupal_get_path('module', 'tripal_elasticsearch'),
    'type' => MENU_LOCAL_TASK,
    'weight' => 2,
  ];

  /*$items[$admin_url_base . '/indices_management/indexing'] = [
    'title' => 'Indexing',
    'access arguments' => ['administer tripal elasticsearch'],
    'type' => MENU_DEFAULT_LOCAL_TASK,
    'weight' => 0,
  ];*/
  $items[$admin_url_base . '/indices_management/edit/%'] = [
    'title' => 'Edit Index',
    'page callback' => 'drupal_get_form',
    'page arguments' => ['tripal_elasticsearch_index_edit_confirm', 6],
    'access arguments' => ['administer tripal elasticsearch'],
    'file' => 'includes/indices_management.form.inc',
    'file_path' => drupal_get_path('module', 'tripal_elasticsearch'),
    'type' => MENU_CALLBACK,
    'weight' => 1,
  ];

  $items[$admin_url_base . '/indices_management/delete/%'] = [
    'title' => 'Delete Index',
    'page callback' => 'drupal_get_form',
    'page arguments' => ['tripal_elasticsearch_index_delete_confirm', 6],
    'access arguments' => ['administer tripal elasticsearch'],
    'file' => 'includes/indices_management.form.inc',
    'file_path' => drupal_get_path('module', 'tripal_elasticsearch'),
    'type' => MENU_CALLBACK,
    'weight' => 1,
  ];

  $items[$admin_url_base . '/search_form_management'] = [
    'title' => 'Search Form Management',
    'page callback' => 'drupal_get_form',
    'page arguments' => ['table_search_interface_building_form'],
    'access arguments' => ['administer tripal elasticsearch'],
    'file' => 'includes/search_form_management.form.inc',
    'file_path' => drupal_get_path('module', 'tripal_elasticsearch'),
    'type' => MENU_LOCAL_TASK,
    'weight' => 1,
  ];

  // Cross site search page
  $items['elasticsearch/cross-site'] = [
    'title' => t('Cross Site Search'),
    'page callback' => 'drupal_get_form',
    'page arguments' => ['tripal_elasticsearch_cross_site_search_form'],
    'access arguments' => ['access content'],
    'type' => MENU_NORMAL_ITEM,
  ];

  // Tripal Elasticsearch API Endpoints

  $items['elasticsearch/api/v1/status'] = [
    'title' => t('Status'),
    'page callback' => 'tripal_elasticsearch_api_v1_status',
    'access arguments' => ['access content'],
    'type' => MENU_CALLBACK,
  ];

  $items['elasticsearch/api/v1/search/%'] = [
    'title' => t('Search'),
    'page callback' => 'tripal_elasticsearch_api_v1_search',
    'access arguments' => ['access content'],
    'page arguments' => [4],
    'type' => MENU_CALLBACK,
  ];

  $items['elasticsearch/api/v1/local-search'] = [
    'title' => t('Local Search'),
    'page callback' => 'tripal_elasticsearch_api_v1_local_search',
    'access arguments' => ['access content'],
    'page arguments' => [4],
    'type' => MENU_CALLBACK,
  ];

  $items['elasticsearch/api/v1/categories'] = [
    'title' => t('Categories'),
    'page callback' => 'tripal_elasticsearch_api_v1_categories',
    'access arguments' => ['access content'],
    'type' => MENU_CALLBACK,
  ];

  return $items;
}

/**
 * Implements hook_permission().
 */
function tripal_elasticsearch_permission() {
  return [
    'administer tripal elasticsearch' => [
      'title' => t('Administer Tripal Elasticsearch module'),
      'description' => t('Perform administration tasks for Tripal Elasticsearch'),
    ],
  ];
}

/**
 * Implements hook_libraries_info().
 */
function tripal_elasticsearch_libraries_info() {
  // Register the Elasticsearch-PHP library.
  $libraries['elasticsearch-php'] = [
    'name' => 'Elasticsearch-PHP',
    'vendor url' => 'https://www.elastic.co/guide/en/elasticsearch/client/php-api/current',
    'download url' => 'https://www.elastic.co/guide/en/elasticsearch/client/php-api/current/_quickstart.html',
    'version' => '5.0~',
    'files' => [
      'php' => ['vendor/autoload.php'],
    ],
  ];

  return $libraries;
}

/**
 * Implements hook_cron_queue_info().
 */
function tripal_elasticsearch_cron_queue_info() {
  // Define N = 10 cron queues
  $queues = [];
  $queue_number = 10;
  for ($n = 1; $n <= $queue_number; $n++) {
    $queues['elasticsearch_queue_' . $n] = [
      'worker callback' => 'tripal_elasticsearch_cron_queue_worker_callback',
      'time' => 60 * 2,
    ];
  }
  return $queues;
}

/**
 * Define tripal_elasticsearch_cron_queue_worker_callback function
 *
 * @return void
 */
function tripal_elasticsearch_cron_queue_worker_callback($item) {
  $index_name = $item->index_name;
  $index_type = $item->index_type;
  $sql = $item->sql;
  $base_url = variable_get('website_base_url');
  $result = db_query($sql)->fetchAll();

  // Init ES
  try {
    $es = new ESInstance();
  } catch (Exception $exception) {
    watchdog('tripal_elasticsearch', 'Elasticsearch could not be instantiated');
    return;
  }

  if ($item->type == 'entities') {
    foreach ($result as $record) {
      $entity_id = $record->entity_id;
      $entity_title = $record->title;
      $bundle_label = $record->bundle_label;

      $body = [
        'entity_id' => $entity_id,
        'title' => $entity_title,
        'bundle_label' => $bundle_label,
        'content' => tripal_elasticsearch_get_page_content_by_id($entity_id, $base_url, $entity_title, FALSE),
      ];

      try {
        $es->createEntry($index_name, $index_type, $entity_id, $body);
      } catch (\Exception $e) {
        watchdog('tripal_elasticsearch', $e->getMessage(), $severity = WATCHDOG_WARNING);
      }
    }
  }
  elseif ($item->type == 'website') {
    // Index website.
    foreach ($result as $record) {
      $nid = $record->nid;
      $node_title = $record->title;
      $node_type = $record->type;

      $body = [
        'nid' => $nid,
        'title' => $node_title,
        'type' => $node_type,
        'content' => tripal_elasticsearch_get_page_content_by_id($nid, variable_get('website_base_url'), $node_title, TRUE),
      ];

      try {
        $es->createEntry($index_name, $index_type, $nid, $body);
      } catch (\Exception $e) {
        watchdog('tripal_elasticsearch', $e->getMessage(), WATCHDOG_WARNING);
      }
    }
  }
  else {
    // Index table.
    foreach ($result as $record) {
      try {
        $es->createEntry($index_name, $index_type, FALSE, $record);
      } catch (\Exception $e) {
        watchdog('tripal_elasticsearch', $e->getMessage(), WATCHDOG_WARNING);
      }
    }
  }
}

/**
 * Implements hook_block_info().
 */
function tripal_elasticsearch_block_info() {
  $blocks = [];
  // Define block for website search box.
  $blocks['elasticsearch_website_search_box'] = [
    'info' => t('Tripal Elasticsearch website search box'),
    'status' => 1,
    'region' => 'header',
    'cache' => DRUPAL_NO_CACHE,
  ];

  // Define block for website search results by category.
  $blocks['website_search_category'] = [
    'info' => t('Tripal Elasticsearch website search category'),
    'cache' => DRUPAL_NO_CACHE,
    'status' => 1,
    'region' => 'sidebar_first',
    'visibility' => BLOCK_VISIBILITY_LISTED,
    'page' => "tripal_elasticsearch/search_website\ntripal_elasticsearch/search_website/*",
  ];

  // Define blocks for table search forms.
  $sql = "SELECT index_name FROM {tripal_elasticsearch}";
  $index_names = db_query($sql)->fetchCol('index_name');
  if (!empty($index_names)) {
    foreach ($index_names as $index_name) {
      $blocks['tes_' . $index_name] = [
        'info' => t('Search block for index: ' . $index_name),
        'cache' => DRUPAL_NO_CACHE,
      ];
    }
  }

  return $blocks;
}

function tripal_elasticsearch_build_download_url() {
  $query = ['query' => $_GET];
  if (array_key_exists('q', $query['query'])) {
    unset($query['query']['q']);
  }

  return url('tripal_elasticsearch/download/results', $query);
}

/**
 * Implements hook_block_view().
 *
 * @param $delta
 */
function tripal_elasticsearch_block_view($delta = '') {
  $block = [];
  // Get index name from table search block name.
  if (preg_match('/^(tes_)/', $delta)) {
    $index_name = preg_replace('/^(tes_)/', '', $delta);

    // Use index name obtained from block name and query the database.
    $sql = "SELECT DISTINCT index_name FROM {tripal_elasticsearch} WHERE index_name = :index_name";
    $result = db_query($sql, [':index_name' => $index_name])->fetchCol('index_name');

    // If query result is not empty, display the block.
    if (!empty($result)) {
      $block['subject'] = t('Search block form for index: <b>' . $index_name . '</b>');

      $page['form'] = drupal_get_form('tripal_elasticsearch_build_search_block_form', $index_name);
      if (isset($_GET['op'])) {
        drupal_add_js(drupal_get_path('module', 'tripal_elasticsearch') . '/js/table_search_results_datatable.js');
        $search_results = tripal_elasticsearch_paginate(10);
        $markup = get_table_search_result_table($search_results['results'], $index_name, $search_results['total']);
        $page_number = $search_results['page'] + 1;
        $total_pages = ceil($search_results['total'] / 10);

        $page['download'] = [
          '#markup' => '<p>' . '<a href="' . tripal_elasticsearch_build_download_url() . '" target="_blank">Download all results in csv format</a>' . '</p>',
        ];
        $page['count'] = [
          '#markup' => "<div style='font-weight: bold; margin: 10px 0'>" . "<p style='float: right'>Showing page {$page_number} out of {$total_pages} pages.</p>" . "<p>Found {$search_results['total']} results.</p>" . "</div>",
        ];
        $page['results'] = [
          '#markup' => $markup,
        ];
      }
      $block['content'] = $page;
    }
  }
  else {
    switch ($delta) {
      case 'elasticsearch_website_search_box':
        $block['subject'] = '';
        $block['content'] = drupal_get_form('website_search_box_form');
        break;
      case 'website_search_category':
        $block['subject'] = '';
        if (isset($_GET['q'])) {
          $path = explode('/', $_GET['q']);
          if ($path[0] == 'tripal_elasticsearch' && $path[1] == 'search_website') {
            switch (count($path)) {
              case 3:
                $keyword = $path[2];
                $block['content'] = get_website_search_results_category_list($keyword);
                break;
              case 4:
                $keyword = $path[3];
                $block['content'] = get_website_search_results_category_list($keyword);
                break;
              default:
                $block['content'] = '';
                break;
            }
          }
        }
        break;
    }
  }

  return $block;
}

/**
 * Implements hook_menu_alter().
 */
function tripal_elasticsearch_menu_alter(&$items) {
  // Page to display website search results for all node types.
  $items['tripal_elasticsearch/search_website'] = [
    'title' => t('Search results'),
    'page callback' => 'tripal_elasticsearch_search_results_page_callback',
    'access callback' => TRUE,
  ];

  // Page to display website search result for a specific node type.
  $items['tripal_elasticsearch/search_website/%/%'] = [
    'title' => t('Search results'),
    'page callback' => 'tripal_elasticsearch_search_results_category_page_callback',
    'page arguments' => [2, 3],
    'access callback' => user_access('access content'),
  ];

  // Page to display table search result.
  $items['tripal_elasticsearch/search_table'] = [
    'title' => '',
    'page callback' => 'tripal_elasticsearch_table_search_page_callback',
    'access callback' => user_access('access content'),
  ];

  $items['tripal_elasticsearch/download/results'] = [
    'page callback' => 'tripal_elasticsearch_table_search_download',
    'access callback' => user_access('access content'),
    'type' => MENU_CALLBACK,
  ];

  return $items;
}

/**
 * tripal_elasticsearch_search_results_page_callback
 */
function tripal_elasticsearch_search_results_page_callback($keyword = '') {
  // $arg1 is empty by default. $arg1 has be to set, otherwise it will
  // have a argument missing error when visit page 'tripal_elasticsearch/search_website'.
  if (empty($keyword)) {
    return 'Please enter some content into the search box and click the search button.';
  }

  // Run Elasticsearch.
  try {
    $es = new ESInstance();
    $indices = $es->getIndices();
    $index_name = [];
    if (in_array('website', $indices)) {
      $index_name[] = 'website';
    }

    if (in_array('entities', $indices)) {
      $index_name[] = 'entities';
    }

    if (empty($index_name)) {
      return 'Searching is not available. Please try later.';
    }
    $count = $es->setWebsiteSearchParams($keyword, '', implode(',', $index_name), '')
                ->count();
    $per_page = 10;
    $current_page = pager_default_initialize($count, $per_page);
    $offset = [
      $current_page * $per_page,
      ($current_page * $per_page) + $per_page,
    ];
    $results = $es->setWebsiteSearchParams($keyword, '', implode(',', $index_name), '', $offset)
                  ->search();
  } catch (\Exception $e) {
    return 'Searching is not available. Please try later.';
  }

  if (count($results) == 0) {
    return "Your search -<b>" . $keyword . "</b>- didn't match any content.";
  }

  $content = get_website_search_result_table($results, FALSE);
<<<<<<< HEAD
  $content .= theme('pager', ['quantity', $count]);
=======
  $content .= theme('pager', ['quantity' => $count]);
>>>>>>> c6d16f57
  return $content;
}

/**
 * tripal_elasticsearch_search_results_category_page_callback
 */

function tripal_elasticsearch_search_results_category_page_callback($node_type, $keyword) {
  // Run Elasticsearch.
  try {
    $es = new ESInstance();
    $indices = $es->getIndices();
    $index_name = [];
    if (in_array('website', $indices)) {
      $index_name[] = 'website';
    }

    if (in_array('entities', $indices)) {
      $index_name[] = 'entities';
    }

    $count = $es->setWebsiteSearchParams($keyword, $node_type, implode(',', $index_name), '')
                ->count();
    $per_page = 10;
    $current_page = pager_default_initialize($count, $per_page);
    $offset = [
      $current_page * $per_page,
      ($current_page * $per_page) + $per_page,
    ];
    $search_results = $es->setWebsiteSearchParams($keyword, $node_type, implode(',', $index_name), '', $offset)
                         ->search();
  } catch (\Exception $e) {
    return 'Searching is not available. Please try later.';
  }

  if (count($search_results) == 0) {
    return "Your search -<b>" . $keyword . "</b>- didn't match any content.";
  }

  $content = get_website_search_result_table($search_results, FALSE);
<<<<<<< HEAD
  $content .= theme('pager', ['quantity', $count]);
=======
  $content .= theme('pager', ['quantity' => $count]);
>>>>>>> c6d16f57

  return $content;
}

/**
 * tripal_elasticsearch_table_search_page_callback
 */
function tripal_elasticsearch_table_search_page_callback() {
  // create an empty page to host table search blocks.
  return '';
}

/**
 * Implements hook_form_FORM_ID_alter().
 */
function tripal_elasticsearch_form_tripal_elasticsearch_build_search_block_form_alter(&$form, &$form_state, $form_id) {
  if (!isset($form_state['values']['op'])) {
    return;
  }
  elseif ($form_state['values']['op'] !== 'Download') {
    // add js and css files
    drupal_add_css(drupal_get_path('module', 'tripal_elasticsearch') . '/css/jquery.dataTables.min.css');
    drupal_add_js(drupal_get_path('module', 'tripal_elasticsearch') . '/js/jquery.dataTables.min.js');
    drupal_add_js(drupal_get_path('module', 'tripal_elasticsearch') . '/js/table_search_results_datatable.js');

    /**
     * build an associated array in which keys are field names and values are user input contents.
     */
    $sql = "SELECT * FROM {tripal_elasticsearch} WHERE index_name = :index_name";
    $index_name = $form_state['values']['index_name'];
    $result = db_query($sql, [':index_name' => $index_name])->fetchAll();
    $index_fields = [];
    foreach ($result as $record) {
      $field_value = isset($form_state['values'][$record->index_field]) ? $form_state['values'][$record->index_field] : '';
      if (!empty($field_value)) {
        $index_fields[$record->index_field] = $field_value;
      }
    }
    $record = end($results);
    // get index type
    $index_type = $record->table_name;
    // Build search query for table search.
    $query = build_search_query_from_field_content_pairs($index_fields);
    // Build table search params.
    $select_window = isset($form_state['values']['select_window']) ? $form_state['values']['select_window'] : '';
    $from = empty($select_window) ? 0 : 1000 * ($select_window - 1);
    // Run Elasticsearch and return search results into an array.
    $results = [];
    try {
      $es = new ESInstance();
      $results = $es->setTableSearchParams($index_name, $index_type, $query, [
        $from,
        1000,
      ])->search();
    } catch (\Exception $e) {
      tripal_report_error('tripal_elasticsearch', 'TRIPAL_ERROR', $e->getMessage());
    }

    // Theme search results
    $output = '<strong style="color: blue">Your search did not match any record</strong>';
    $total = count($results);
    if ($total > 0) {
      $output = '<div id="table_search_results_datatable">';
      $output .= get_table_search_result_table($results, $index_name, $total);
      $output .= '</div>';
    }

    // A markup element to display search results.
    $form['actions']['download'] = [
      '#type' => 'submit',
      '#value' => t('Download Table'),
      '#weight' => 101,
    ];

    $form['search_results'] = [
      '#item' => 'markup',
      '#markup' => $output,
      '#prefix' => '<div id="search_results_ajax_wrapper">',
      '#suffix' => '</div>',
      '#weight' => 101,
    ];
  }
}

/**
 * Implements hook_node_update().
 */
function tripal_elasticsearch_node_update($node) {
  $item = new stdClass();

  $item->index_name = 'website';
  $item->index_type = 'website';
  $item->website_or_table = 'website';
  $item->sql = "SELECT nid,title,type FROM {node} WHERE nid = $node->nid";
  $item->field_mapping_types = [
    'nid' => 'integer',
    'type' => 'string',
    'title' => 'string',
    'content' => 'string',
  ];

  // randomly assign the updated node to a cron queue
  $id = rand(1, 10);
  $cron_queue = DrupalQueue::get('elasticsearch_queue_' . $id);
  $cron_queue->createItem($item);
}

/**
 * Implements hook_node_insert()
 */
function tripal_elasticsearch_node_insert($node) {
  $item = new stdClass();

  $item->index_name = 'website';
  $item->index_type = 'website';
  $item->website_or_table = 'website';
  $item->sql = "SELECT nid,title,type FROM {node} WHERE nid = $node->nid";
  $item->field_mapping_types = [
    'nid' => 'integer',
    'type' => 'string',
    'title' => 'string',
    'content' => 'string',
  ];

  // randomly assign the updated node to a cron queue
  $id = rand(1, 10);
  $cron_queue = DrupalQueue::get('elasticsearch_queue_' . $id);
  $cron_queue->createItem($item);
}

/**
 * Implements hook_node_delete().
 */
function tripal_elasticsearch_node_delete($node) {
  try {
    $es = new ESInstance();
    $es->deleteEntry('website', 'website', $node->id);
    $message = 'Removed document ' . $node->nid . 'from index "website"';
    watchdog('tripal_elasticsearch', $message);
  } catch (\Exception $e) {
    $message = $e->getMessage() . ' Failed to delete indexed node ' . $node->nid;
    watchdog('tripal_elasticsearch', $message, WATCHDOG_WARNING);
  }
}

/**
 * Paginate results.
 *
 * @param $per_page
 *
 * @return array
 */
function tripal_elasticsearch_paginate($per_page) {
  if (!isset($_GET['index_name'])) {
    return [];
  }

  // parameters from get
  $index_name = $_GET['index_name'];

  // Build an associated array in which keys are field names and values are user input contents.
  $sql = "SELECT * FROM {tripal_elasticsearch} WHERE index_name = :index_name";
  $result = db_query($sql, [':index_name' => $index_name])->fetchAll();

  $index_fields = [];
  foreach ($result as $record) {
    $field_value = isset($_GET[$record->index_field]) ? $_GET[$record->index_field] : '';
    if (!empty($field_value)) {
      $index_fields[$record->index_field] = $field_value;
    }
  }

  $record = end($result);

  // Get index type
  $index_type = $record->table_name;

  // Build search query for table search.
  $query = build_search_query_from_field_content_pairs($index_fields);

  // Run Elasticsearch and return search results into an array.
  try {
    $es = new ESInstance();
    return $es->setTableSearchParams($index_name, $index_type, $query)
              ->paginate($per_page);
  } catch (\Exception $e) {
    return [];
  }
}

/**
 * Download results.
 *
 * @return void
 */
function tripal_elasticsearch_table_search_download() {
  // Build an associated array in which keys are field names and values are user input contents.
  if (!isset($_GET['index_name'])) {
    drupal_not_found();
    return;
  }

  $index_name = $_GET['index_name'];

  $sql = "SELECT * FROM {tripal_elasticsearch} WHERE index_name = :index_name";
  $result = db_query($sql, [':index_name' => $index_name])->fetchAll();
  $index_fields = [];
  foreach ($result as $record) {
    $field_value = isset($_GET[$record->index_field]) ? $_GET[$record->index_field] : '';
    if (!empty($field_value)) {
      $index_fields[$record->index_field] = $field_value;
    }
  }

  $record = end($result);
  // get index type
  $index_type = $record->table_name;

  // Build search query for table search.
  $query = build_search_query_from_field_content_pairs($index_fields);

  // loop through window and write returned search results into a file.
  $directory = 'public://table_search_results';
  file_prepare_directory($directory, FILE_CREATE_DIRECTORY);
  $temp_file = drupal_tempnam($directory, 'search_results_') . '.csv';

  try {
    $es = new ESInstance();
    $count = $es->setTableSearchParams($index_name, $index_type, $query)
                ->count();
    $window_range = range(1, ceil($count / 1000));
  } catch (Exception $exception) {
    tripal_report_error('tripal_elasticsearch', 'TRIPAL_ERROR', $exception->getMessage());
    return;
  }

  foreach ($window_range as $window) {
    $offset = [1000 * ($window - 1), 1000];

    $result = $es->setTableSearchParams($index_name, $index_type, $query, $offset)
                 ->search();

    foreach ($result as $row) {
      $line = implode(',', $row) . "\n";
      file_put_contents($temp_file, $line, FILE_APPEND);
    }

    file_transfer($temp_file, ['Content-Type' => 'text/csv; utf-8']);
  }
}<|MERGE_RESOLUTION|>--- conflicted
+++ resolved
@@ -510,11 +510,8 @@
   }
 
   $content = get_website_search_result_table($results, FALSE);
-<<<<<<< HEAD
   $content .= theme('pager', ['quantity', $count]);
-=======
-  $content .= theme('pager', ['quantity' => $count]);
->>>>>>> c6d16f57
+
   return $content;
 }
 
@@ -555,11 +552,7 @@
   }
 
   $content = get_website_search_result_table($search_results, FALSE);
-<<<<<<< HEAD
   $content .= theme('pager', ['quantity', $count]);
-=======
-  $content .= theme('pager', ['quantity' => $count]);
->>>>>>> c6d16f57
 
   return $content;
 }
