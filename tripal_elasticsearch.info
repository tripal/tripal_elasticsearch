name = Tripal Elasticsearch
description = This module implements the full-text search engine Elasticsearch and provide site-wide indexing and search for Tripal sites.
core = 7.x
package = Tripal Extensions
files[] = tripal_elasticsearch.module
configuration = admin/tripal/extension/tripal_elasticsearch

dependencies[] = libraries
dependencies[] = queue_ui
dependencies[] = ultimate_cron
<<<<<<< HEAD
=======
# dependencies[] = drushd
>>>>>>> 82be9c98

stylesheets[all][] = css/tripal_elasticsearch.css<|MERGE_RESOLUTION|>--- conflicted
+++ resolved
@@ -8,9 +8,6 @@
 dependencies[] = libraries
 dependencies[] = queue_ui
 dependencies[] = ultimate_cron
-<<<<<<< HEAD
-=======
-# dependencies[] = drushd
->>>>>>> 82be9c98
+
 
 stylesheets[all][] = css/tripal_elasticsearch.css